{
  "name": "@yarnpkg/core",
<<<<<<< HEAD
  "version": "2.0.0-rc.15",
  "nextVersion": {
    "nonce": "7700646256270979"
=======
  "version": "2.0.0-rc.16",
  "nextVersion": {
    "semver": "2.0.0-rc.17",
    "nonce": "2056018741914419"
>>>>>>> f4f0fcfb
  },
  "main": "./sources/index.ts",
  "sideEffects": false,
  "dependencies": {
    "@yarnpkg/fslib": "workspace:^2.0.0-rc.12",
    "@yarnpkg/json-proxy": "workspace:^2.0.0-rc.4",
    "@yarnpkg/parsers": "workspace:^2.0.0-rc.6",
    "@yarnpkg/pnp": "workspace:^2.0.0-rc.12",
    "@yarnpkg/shell": "workspace:^2.0.0-rc.4",
    "camelcase": "^5.3.1",
    "chalk": "^3.0.0",
    "clipanion": "^2.1.5",
    "cross-spawn": "^6.0.5",
    "diff": "^4.0.1",
    "globby": "^10.0.1",
    "got": "^10.2.0",
    "is-ci": "^2.0.0",
    "json-file-plus": "^3.3.1",
    "logic-solver": "^2.0.1",
    "micromatch": "^4.0.2",
    "mkdirp": "^0.5.1",
    "p-limit": "^2.2.0",
    "pluralize": "^7.0.0",
    "pretty-bytes": "^5.1.0",
    "semver": "^5.6.0",
    "stream-to-promise": "^2.2.0",
    "tar": "^4.4.6",
    "tmp": "^0.1.0",
    "tunnel": "^0.0.6"
  },
  "devDependencies": {
    "@types/cross-spawn": "6.0.0",
    "@types/diff": "^4.0.2",
    "@types/got": "^8.3.4",
    "@types/is-ci": "^2.0.0",
    "@types/micromatch": "^3.1.0",
    "@types/semver": "^6.0.2",
    "@types/tar": "^4.0.0",
    "@types/tmp": "^0.0.33",
    "@types/tunnel": "^0.0.0",
    "@yarnpkg/cli": "workspace:^2.0.0-rc.19",
    "@yarnpkg/plugin-link": "workspace:^2.0.0-rc.7",
    "@yarnpkg/plugin-pnp": "workspace:^2.0.0-rc.11"
  },
  "scripts": {
    "postpack": "rm -rf lib",
    "prepack": "run build:compile \"$(pwd)\""
  },
  "publishConfig": {
    "main": "./lib/index.js",
    "types": "./lib/index.d.ts"
  },
  "files": [
    "/lib/**/*"
  ],
  "repository": {
    "type": "git",
    "url": "ssh://git@github.com/yarnpkg/berry.git"
  }
}<|MERGE_RESOLUTION|>--- conflicted
+++ resolved
@@ -1,15 +1,9 @@
 {
   "name": "@yarnpkg/core",
-<<<<<<< HEAD
-  "version": "2.0.0-rc.15",
-  "nextVersion": {
-    "nonce": "7700646256270979"
-=======
   "version": "2.0.0-rc.16",
   "nextVersion": {
     "semver": "2.0.0-rc.17",
     "nonce": "2056018741914419"
->>>>>>> f4f0fcfb
   },
   "main": "./sources/index.ts",
   "sideEffects": false,
