--- conflicted
+++ resolved
@@ -3,11 +3,7 @@
   "version": "2.0.0-rc.7",
   "nextVersion": {
     "semver": "2.0.0-rc.8",
-<<<<<<< HEAD
-    "nonce": "8298625639091331"
-=======
     "nonce": "418892687165179"
->>>>>>> 2f47267c
   },
   "main": "./sources/index.ts",
   "dependencies": {
