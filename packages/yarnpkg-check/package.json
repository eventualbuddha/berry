--- conflicted
+++ resolved
@@ -3,11 +3,7 @@
   "version": "2.0.0-rc.6",
   "nextVersion": {
     "semver": "2.0.0-rc.7",
-<<<<<<< HEAD
-    "nonce": "5483875644421447"
-=======
     "nonce": "2345272922053135"
->>>>>>> 2f47267c
   },
   "bin": "./sources/boot-cli-dev.js",
   "dependencies": {
