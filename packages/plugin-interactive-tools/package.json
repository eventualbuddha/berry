{
  "name": "@yarnpkg/plugin-interactive-tools",
  "version": "2.0.0-rc.7",
  "nextVersion": {
    "semver": "2.0.0-rc.8",
<<<<<<< HEAD
    "nonce": "6343672804861493"
=======
    "nonce": "1694091382247453"
>>>>>>> 2f47267c
  },
  "main": "./sources/index.ts",
  "dependencies": {
    "@yarnpkg/libui": "workspace:2.0.0-rc.1",
    "clipanion": "^2.1.5",
    "diff": "^4.0.1",
    "ink": "^2.3.0",
    "react": "^16.8.4"
  },
  "peerDependencies": {
    "@yarnpkg/cli": "^2.0.0-rc.14",
    "@yarnpkg/core": "^2.0.0-rc.13",
    "@yarnpkg/plugin-essentials": "^2.0.0-rc.11"
  },
  "devDependencies": {
    "@types/diff": "^4.0.2",
    "@types/node": "^12.12.8",
    "@types/react": "^16.8.0",
    "@yarnpkg/builder": "workspace:2.0.0-rc.12",
    "@yarnpkg/cli": "workspace:2.0.0-rc.18",
    "@yarnpkg/core": "workspace:2.0.0-rc.14",
    "@yarnpkg/plugin-essentials": "workspace:2.0.0-rc.14",
    "typescript": "next"
  },
  "repository": {
    "type": "git",
    "url": "ssh://git@github.com/yarnpkg/berry.git"
  },
  "scripts": {
    "build:plugin-interactive-tools": "builder build plugin",
    "update-local": "yarn build:plugin-interactive-tools && rsync -a --delete bundles/ bin/",
    "postpack": "rm -rf lib",
    "prepack": "run build:compile \"$(pwd)\""
  },
  "publishConfig": {
    "main": "./lib/index.js",
    "typings": "./lib/index.d.ts"
  },
  "files": [
    "/lib/**/*"
  ]
}<|MERGE_RESOLUTION|>--- conflicted
+++ resolved
@@ -3,11 +3,7 @@
   "version": "2.0.0-rc.7",
   "nextVersion": {
     "semver": "2.0.0-rc.8",
-<<<<<<< HEAD
-    "nonce": "6343672804861493"
-=======
     "nonce": "1694091382247453"
->>>>>>> 2f47267c
   },
   "main": "./sources/index.ts",
   "dependencies": {
