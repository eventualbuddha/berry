{
  "name": "@yarnpkg/builder",
  "version": "2.0.0-rc.12",
  "nextVersion": {
    "semver": "2.0.0-rc.13",
<<<<<<< HEAD
    "nonce": "3120165156922627"
=======
    "nonce": "5032520427253553"
>>>>>>> 2f47267c
  },
  "bin": "./sources/boot-dev.js",
  "dependencies": {
    "@babel/core": "^7.7.4",
    "@babel/plugin-syntax-class-properties": "^7.2.0",
    "@babel/plugin-syntax-decorators": "^7.2.0",
    "@yarnpkg/core": "workspace:2.0.0-rc.14",
    "@yarnpkg/fslib": "workspace:2.0.0-rc.11",
    "@yarnpkg/pnpify": "workspace:2.0.0-rc.11",
    "babel-loader": "^8.0.6",
    "babel-plugin-lazy-import": "arcanis/babel-plugin-lazy-import",
    "chalk": "^2.4.1",
    "clipanion": "^2.1.5",
    "filesize": "^4.1.2",
    "pnp-webpack-plugin": "^1.4.3",
    "semver": "^5.6.0",
    "terser-webpack-plugin": "^2.1.3",
    "ts-loader": "^5.3.3",
    "val-loader": "^1.1.1",
    "webpack": "^4.41.2",
    "webpack-merge": "^4.2.1",
    "webpack-sources": "^1.3.0"
  },
  "devDependencies": {
    "@types/filesize": "4.1.0",
    "@types/node": "^12.12.8",
    "@types/terser-webpack-plugin": "^1.2.1",
    "@types/webpack": "^4.32.1",
    "@types/webpack-merge": "^4.1.5",
    "@types/webpack-sources": "^0.1.5",
    "@yarnpkg/monorepo": "workspace:0.0.0"
  },
  "peerDependencies": {
    "typescript": "*"
  },
  "scripts": {
    "postpack": "rm -rf lib",
    "prepack": "run build:compile \"$(pwd)\"",
    "release": "yarn npm publish"
  },
  "publishConfig": {
    "bin": "./lib/boot.js"
  },
  "files": [
    "/lib/**/*"
  ],
  "repository": {
    "type": "git",
    "url": "ssh://git@github.com/yarnpkg/berry.git"
  }
}<|MERGE_RESOLUTION|>--- conflicted
+++ resolved
@@ -3,11 +3,7 @@
   "version": "2.0.0-rc.12",
   "nextVersion": {
     "semver": "2.0.0-rc.13",
-<<<<<<< HEAD
-    "nonce": "3120165156922627"
-=======
     "nonce": "5032520427253553"
->>>>>>> 2f47267c
   },
   "bin": "./sources/boot-dev.js",
   "dependencies": {
